[
    {  "id": "tracemonkey-eq",
       "file": "pdfs/tracemonkey.pdf",
       "rounds": 1,
       "type": "eq"
    },
    {  "id": "tracemonkey-fbf",
       "file": "pdfs/tracemonkey.pdf",
       "rounds": 2,
       "type": "fbf"
    },
    {  "id": "html5-canvas-cheat-sheet-load",
       "file": "pdfs/canvas.pdf",
       "rounds": 1,
       "type": "load"
    },
    {  "id": "intelisa-load",
       "file": "pdfs/intelisa.pdf",
       "link": true,
       "rounds": 1,
       "type": "load"
    },
    {  "id": "pdfspec-load",
       "file": "pdfs/pdf.pdf",
       "link": true,
       "rounds": 1,
       "type": "load"
    },
    {  "id": "shavian-load",
       "file": "pdfs/shavian.pdf",
       "link": true,
       "rounds": 1,
       "type": "load"
    },
    {  "id": "sizes",
       "file": "pdfs/sizes.pdf",
       "rounds": 1,
       "type": "eq"
    },
    {  "id": "openweb-cover",
       "file": "pdfs/openweb_tm-PRINT.pdf",
       "link": true,
       "rounds": 1,
       "type": "eq"
    },
    {  "id": "openoffice-pdf",
       "file": "pdfs/DiwanProfile.pdf",
       "link": true,
       "rounds": 1,
       "type": "load"
    },
    {  "id": "openofficecidtruetype-pdf",
       "file": "pdfs/arial_unicode_en_cidfont.pdf",
       "rounds": 1,
       "type": "load"
    },
    {  "id": "openofficearabiccidtruetype-pdf",
       "file": "pdfs/arial_unicode_ab_cidfont.pdf",
       "rounds": 1,
       "type": "load"
    },
    {  "id": "arabiccidtruetype-pdf",
       "file": "pdfs/ArabicCIDTrueType.pdf",
       "rounds": 1,
       "type": "load"
    },
    {  "id": "complexttffont-pdf",
       "file": "pdfs/complex_ttf_font.pdf",
       "rounds": 1,
       "type": "load"
    },
    {  "id": "i9-pdf",
       "file": "pdfs/i9.pdf",
       "link": true,
       "rounds": 1,
       "type": "eq"
    },
    {  "id": "hmm-pdf",
       "file": "pdfs/hmm.pdf",
       "link": true,
       "rounds": 1,
       "type": "load"
    },
    {  "id": "rotation",
       "file": "pdfs/rotation.pdf",
       "rounds": 1,
       "type": "load"
    },
    {  "id": "ecma262-pdf",
       "file": "pdfs/ecma262.pdf",
       "link": true,
       "rounds": 1,
       "type": "load"
    },
    {  "id": "jai-pdf",
       "file": "pdfs/jai.pdf",
       "link": true,
       "rounds": 1,
       "type": "load"
    },
    {  "id": "cable",
       "file": "pdfs/cable.pdf",
       "link": true,
       "rounds": 1,
       "type": "eq"
    },
    {  "id": "pdkids",
       "file": "pdfs/pdkids.pdf",
       "link": true,
       "rounds": 1,
       "type": "eq"
    },
    {  "id": "artofwar",
       "file": "pdfs/artofwar.pdf",
       "link": true,
       "rounds": 1,
       "type": "eq"
    },
<<<<<<< HEAD
    {  "id": "fips197",
       "file": "pdfs/fips197.pdf",
       "link": true,
       "rounds": 1,
       "type": "load"
=======
    {  "id": "wdsg_fitc",
       "file": "pdfs/wdsg_fitc.pdf",
       "link": true,
       "rounds": 1,
       "type": "eq"
>>>>>>> fe010910
    }
]<|MERGE_RESOLUTION|>--- conflicted
+++ resolved
@@ -116,18 +116,16 @@
        "rounds": 1,
        "type": "eq"
     },
-<<<<<<< HEAD
+    {  "id": "wdsg_fitc",
+       "file": "pdfs/wdsg_fitc.pdf",
+       "link": true,
+       "rounds": 1,
+       "type": "eq"
+    },
     {  "id": "fips197",
        "file": "pdfs/fips197.pdf",
        "link": true,
        "rounds": 1,
        "type": "load"
-=======
-    {  "id": "wdsg_fitc",
-       "file": "pdfs/wdsg_fitc.pdf",
-       "link": true,
-       "rounds": 1,
-       "type": "eq"
->>>>>>> fe010910
     }
 ]