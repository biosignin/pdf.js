--- conflicted
+++ resolved
@@ -20,6 +20,7 @@
     {  "id": "intelisa-load",
        "file": "pdfs/intelisa.pdf",
        "md5": "f5712097d29287a97f1278839814f682",
+       "md5": "f3ed5487d1afa34d8b77c0c734a95c79",
        "link": true,
        "rounds": 1,
        "type": "load"
@@ -262,15 +263,16 @@
        "rounds": 1,
        "type": "eq"
     },
-<<<<<<< HEAD
-    {  "id": "cmykjpeg",
-       "file": "pdfs/cmykjpeg.pdf",
-       "md5": "8307472972ba962d86d2f60d2ced9a97",
-=======
     {  "id": "devicen",
        "file": "pdfs/devicen.pdf",
        "md5": "aac6a91725435d1376c6ff492dc5cb75",
->>>>>>> 2829e801
+       "link": false,
+       "rounds": 1,
+       "type": "eq"
+    },
+    {  "id": "cmykjpeg",
+       "file": "pdfs/cmykjpeg.pdf",
+       "md5": "85d162b48ce98503a382d96f574f70a2",
        "link": false,
        "rounds": 1,
        "type": "eq"
